--- conflicted
+++ resolved
@@ -30,12 +30,7 @@
 /// [`Runtime`]: crate::Runtime
 #[derive(Clone)]
 pub struct FixedBufRegistry {
-<<<<<<< HEAD
     inner: Rc<RefCell<plumbing::Registry>>,
-    driver: WeakHandle,
-=======
-    inner: Rc<RefCell<Inner>>,
->>>>>>> 3ba9bd83
 }
 
 impl FixedBufRegistry {
@@ -104,12 +99,7 @@
     /// ```
     pub fn new(bufs: impl IntoIterator<Item = Vec<u8>>) -> Self {
         FixedBufRegistry {
-<<<<<<< HEAD
             inner: Rc::new(RefCell::new(plumbing::Registry::new(bufs.into_iter()))),
-            driver: CONTEXT.with(|x| x.weak().expect("Not in a runtime context")),
-=======
-            inner: Rc::new(RefCell::new(Inner::new(bufs.into_iter()))),
->>>>>>> 3ba9bd83
         }
     }
 
