--- conflicted
+++ resolved
@@ -34,17 +34,10 @@
 ///
 ///     let (_, buf) = rx.read(vec![0; 4]).await;
 ///
-<<<<<<< HEAD
-///         assert_eq!(buf.into_inner(), b"test");
-///     });
-///     std::fs::remove_file(&sock_file);
-/// }
-=======
 ///     assert_eq!(buf, b"test");
 /// });
 ///
 /// std::fs::remove_file(&sock_file).unwrap();
->>>>>>> 31b9ceb8
 /// ```
 pub struct UnixListener {
     inner: Socket,
