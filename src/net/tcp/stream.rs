--- conflicted
+++ resolved
@@ -5,12 +5,8 @@
 };
 
 use crate::{
-<<<<<<< HEAD
     buf::fixed::FixedBuf,
-    buf::{IoBuf, IoBufMut, Slice},
-=======
-    buf::{BoundedBuf, BoundedBufMut, IoBuf},
->>>>>>> b1ca3aa5
+    buf::{BoundedBuf, BoundedBufMut, IoBuf, Slice},
     driver::{SharedFd, Socket},
 };
 
