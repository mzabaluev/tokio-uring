use crate::{
    buf::{IntoSlice, IoBufMut, Slice},
    driver::{Op, SharedFd},
};
use std::{
    io,
    net::SocketAddr,
    os::unix::io::{AsRawFd, IntoRawFd, RawFd},
    path::Path,
};

#[derive(Clone)]
pub(crate) struct Socket {
    /// Open file descriptor
    pub(crate) fd: SharedFd,
}

pub(crate) fn get_domain(socket_addr: SocketAddr) -> libc::c_int {
    match socket_addr {
        SocketAddr::V4(_) => libc::AF_INET,
        SocketAddr::V6(_) => libc::AF_INET6,
    }
}

impl Socket {
    pub(crate) fn new(socket_addr: SocketAddr, socket_type: libc::c_int) -> io::Result<Socket> {
        let socket_type = socket_type | libc::SOCK_CLOEXEC;
        let domain = get_domain(socket_addr);
        let fd = socket2::Socket::new(domain.into(), socket_type.into(), None)?.into_raw_fd();
        let fd = SharedFd::new(fd);
        Ok(Socket { fd })
    }

    pub(crate) fn new_unix(socket_type: libc::c_int) -> io::Result<Socket> {
        let socket_type = socket_type | libc::SOCK_CLOEXEC;
        let domain = libc::AF_UNIX;
        let fd = socket2::Socket::new(domain.into(), socket_type.into(), None)?.into_raw_fd();
        let fd = SharedFd::new(fd);
        Ok(Socket { fd })
    }

<<<<<<< HEAD
    pub(crate) async fn write<T: IntoSlice>(
        &self,
        buf: T,
    ) -> crate::BufResult<usize, Slice<T::Buf>> {
        let op = Op::write_at(&self.fd, buf.into_full_slice(), 0).unwrap();
        op.write().await
=======
    pub(crate) async fn write<T: IoBuf>(&self, buf: T) -> crate::BufResult<usize, T> {
        let op = Op::write_at(&self.fd, buf, 0).unwrap();
        op.await
    }

    pub async fn writev<T: IoBuf>(&self, buf: Vec<T>) -> crate::BufResult<usize, Vec<T>> {
        let op = Op::writev_at(&self.fd, buf, 0).unwrap();
        op.await
>>>>>>> 31b9ceb8
    }

    pub(crate) async fn send_to<T: IntoSlice>(
        &self,
        buf: T,
        socket_addr: SocketAddr,
<<<<<<< HEAD
    ) -> crate::BufResult<usize, Slice<T::Buf>> {
        let op = Op::send_to(&self.fd, buf.into_full_slice(), socket_addr).unwrap();
        op.send().await
    }

    pub(crate) async fn read<T>(&self, buf: T) -> crate::BufResult<usize, Slice<T::Buf>>
    where
        T: IntoSlice,
        T::Buf: IoBufMut,
    {
        let op = Op::read_at(&self.fd, buf.into_full_slice(), 0).unwrap();
        op.read().await
=======
    ) -> crate::BufResult<usize, T> {
        let op = Op::send_to(&self.fd, buf, socket_addr).unwrap();
        op.await
    }

    pub(crate) async fn read<T: IoBufMut>(&self, buf: T) -> crate::BufResult<usize, T> {
        let op = Op::read_at(&self.fd, buf, 0).unwrap();
        op.await
>>>>>>> 31b9ceb8
    }

    pub(crate) async fn recv_from<T>(
        &self,
        buf: T,
<<<<<<< HEAD
    ) -> crate::BufResult<(usize, SocketAddr), Slice<T::Buf>>
    where
        T: IntoSlice,
        T::Buf: IoBufMut,
    {
        let op = Op::recv_from(&self.fd, buf.into_full_slice()).unwrap();
        op.recv().await
=======
    ) -> crate::BufResult<(usize, SocketAddr), T> {
        let op = Op::recv_from(&self.fd, buf).unwrap();
        op.await
>>>>>>> 31b9ceb8
    }

    pub(crate) async fn accept(&self) -> io::Result<(Socket, Option<SocketAddr>)> {
        let op = Op::accept(&self.fd)?;
        op.await
    }

    pub(crate) async fn connect(&self, socket_addr: socket2::SockAddr) -> io::Result<()> {
        let op = Op::connect(&self.fd, socket_addr)?;
        op.await
    }

    pub(crate) fn bind(socket_addr: SocketAddr, socket_type: libc::c_int) -> io::Result<Socket> {
        Self::bind_internal(
            socket_addr.into(),
            get_domain(socket_addr).into(),
            socket_type.into(),
        )
    }

    pub(crate) fn bind_unix<P: AsRef<Path>>(
        path: P,
        socket_type: libc::c_int,
    ) -> io::Result<Socket> {
        let addr = socket2::SockAddr::unix(path.as_ref())?;
        Self::bind_internal(addr, libc::AF_UNIX.into(), socket_type.into())
    }

    pub(crate) fn from_std<T: IntoRawFd>(socket: T) -> Socket {
        let fd = SharedFd::new(socket.into_raw_fd());
        Self::from_shared_fd(fd)
    }

    pub(crate) fn from_shared_fd(fd: SharedFd) -> Socket {
        Self { fd }
    }

    fn bind_internal(
        socket_addr: socket2::SockAddr,
        domain: socket2::Domain,
        socket_type: socket2::Type,
    ) -> io::Result<Socket> {
        let sys_listener = socket2::Socket::new(domain, socket_type, None)?;

        sys_listener.set_reuse_port(true)?;
        sys_listener.set_reuse_address(true)?;

        // TODO: config for buffer sizes
        // sys_listener.set_send_buffer_size(send_buf_size)?;
        // sys_listener.set_recv_buffer_size(recv_buf_size)?;

        sys_listener.bind(&socket_addr)?;

        let fd = SharedFd::new(sys_listener.into_raw_fd());

        Ok(Self { fd })
    }

    pub(crate) fn listen(&self, backlog: libc::c_int) -> io::Result<()> {
        syscall!(listen(self.as_raw_fd(), backlog))?;
        Ok(())
    }

    /// Shuts down the read, write, or both halves of this connection.
    ///
    /// This function will cause all pending and future I/O on the specified portions to return
    /// immediately with an appropriate value.
    pub fn shutdown(&self, how: std::net::Shutdown) -> io::Result<()> {
        use std::os::unix::io::FromRawFd;

        let fd = self.as_raw_fd();
        // SAFETY: Our fd is the handle the kernel has given us for a socket,
        // TCP or Unix, Listener or Stream, so it is a valid file descriptor/socket.
        // Create a socket2::Socket long enough to call its shutdown method
        // and then forget it so the socket is not otherwise dropped here.
        let s = unsafe { socket2::Socket::from_raw_fd(fd) };
        let result = s.shutdown(how);
        std::mem::forget(s);
        result
    }
}

impl AsRawFd for Socket {
    fn as_raw_fd(&self) -> RawFd {
        self.fd.raw_fd()
    }
}<|MERGE_RESOLUTION|>--- conflicted
+++ resolved
@@ -1,5 +1,5 @@
 use crate::{
-    buf::{IntoSlice, IoBufMut, Slice},
+    buf::{IntoSlice, IoBuf, IoBufMut, Slice},
     driver::{Op, SharedFd},
 };
 use std::{
@@ -39,33 +39,26 @@
         Ok(Socket { fd })
     }
 
-<<<<<<< HEAD
     pub(crate) async fn write<T: IntoSlice>(
         &self,
         buf: T,
     ) -> crate::BufResult<usize, Slice<T::Buf>> {
         let op = Op::write_at(&self.fd, buf.into_full_slice(), 0).unwrap();
-        op.write().await
-=======
-    pub(crate) async fn write<T: IoBuf>(&self, buf: T) -> crate::BufResult<usize, T> {
-        let op = Op::write_at(&self.fd, buf, 0).unwrap();
         op.await
     }
 
     pub async fn writev<T: IoBuf>(&self, buf: Vec<T>) -> crate::BufResult<usize, Vec<T>> {
         let op = Op::writev_at(&self.fd, buf, 0).unwrap();
         op.await
->>>>>>> 31b9ceb8
     }
 
     pub(crate) async fn send_to<T: IntoSlice>(
         &self,
         buf: T,
         socket_addr: SocketAddr,
-<<<<<<< HEAD
     ) -> crate::BufResult<usize, Slice<T::Buf>> {
         let op = Op::send_to(&self.fd, buf.into_full_slice(), socket_addr).unwrap();
-        op.send().await
+        op.await
     }
 
     pub(crate) async fn read<T>(&self, buf: T) -> crate::BufResult<usize, Slice<T::Buf>>
@@ -74,35 +67,19 @@
         T::Buf: IoBufMut,
     {
         let op = Op::read_at(&self.fd, buf.into_full_slice(), 0).unwrap();
-        op.read().await
-=======
-    ) -> crate::BufResult<usize, T> {
-        let op = Op::send_to(&self.fd, buf, socket_addr).unwrap();
         op.await
-    }
-
-    pub(crate) async fn read<T: IoBufMut>(&self, buf: T) -> crate::BufResult<usize, T> {
-        let op = Op::read_at(&self.fd, buf, 0).unwrap();
-        op.await
->>>>>>> 31b9ceb8
     }
 
     pub(crate) async fn recv_from<T>(
         &self,
         buf: T,
-<<<<<<< HEAD
     ) -> crate::BufResult<(usize, SocketAddr), Slice<T::Buf>>
     where
         T: IntoSlice,
         T::Buf: IoBufMut,
     {
         let op = Op::recv_from(&self.fd, buf.into_full_slice()).unwrap();
-        op.recv().await
-=======
-    ) -> crate::BufResult<(usize, SocketAddr), T> {
-        let op = Op::recv_from(&self.fd, buf).unwrap();
         op.await
->>>>>>> 31b9ceb8
     }
 
     pub(crate) async fn accept(&self) -> io::Result<(Socket, Option<SocketAddr>)> {
