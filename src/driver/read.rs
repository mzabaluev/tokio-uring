--- conflicted
+++ resolved
@@ -36,23 +36,11 @@
     }
 }
 
-<<<<<<< HEAD
-    pub(crate) async fn read(mut self) -> BufResult<usize, Slice<T>> {
-        crate::future::poll_fn(move |cx| self.poll_read(cx)).await
-    }
-
-    pub(crate) fn poll_read(&mut self, cx: &mut Context<'_>) -> Poll<BufResult<usize, Slice<T>>> {
-        use std::future::Future;
-        use std::pin::Pin;
-
-        let complete = ready!(Pin::new(self).poll(cx));
-=======
 impl<T> Completable for Read<T>
 where
     T: IoBufMut,
 {
-    type Output = BufResult<usize, T>;
->>>>>>> 31b9ceb8
+    type Output = BufResult<usize, Slice<T>>;
 
     fn complete(self, cqe: op::CqeResult) -> Self::Output {
         // Convert the operation result to `usize`
